--- conflicted
+++ resolved
@@ -4,7 +4,6 @@
 
 import astropy.units as u
 import cdshealpix
-import healpy as hp
 import numpy as np
 from astropy.coordinates import Latitude, Longitude, SkyCoord
 
@@ -65,27 +64,9 @@
     ra = Longitude(ra, unit="deg")
     dec = Latitude(dec, unit="deg")
 
-<<<<<<< HEAD
-=======
     return cdshealpix.lonlat_to_healpix(ra, dec, order).astype(np.int64)
 
 
-def ring2nest(order: int, ipix: int) -> int:
-    return cdshealpix.from_ring(ipix, order)
-
-
-## Query
-
-
-def query_strip(*args, **kwargs):
-    return hp.query_strip(*args, **kwargs)
-
-
-def query_polygon(*args, **kwargs):
-    return hp.query_polygon(*args, **kwargs)
-
-
->>>>>>> 48449119
 ## Coordinate conversion
 
 
