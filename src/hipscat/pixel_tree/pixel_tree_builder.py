--- conflicted
+++ resolved
@@ -5,12 +5,7 @@
 import pandas as pd
 
 from hipscat.catalog.partition_info import PartitionInfo
-<<<<<<< HEAD
-from hipscat.pixel_math.healpix_pixel_convertor import (HealpixInputTypes,
-                                                        get_healpix_pixel)
-=======
 from hipscat.pixel_math.healpix_pixel_convertor import HealpixInputTypes, get_healpix_pixel
->>>>>>> 6c11c4b3
 from hipscat.pixel_tree.pixel_node import PixelNode
 from hipscat.pixel_tree.pixel_node_type import PixelNodeType
 from hipscat.pixel_tree.pixel_tree import PixelTree
@@ -137,7 +132,6 @@
 
         self.create_node(pixel, node_type, parent)
 
-<<<<<<< HEAD
     def create_node(
             self,
             pixel: HealpixInputTypes,
@@ -145,9 +139,6 @@
             parent: PixelNode = None,
             replace_existing_node=False,
     ):
-=======
-    def create_node(self, pixel: HealpixInputTypes, node_type: PixelNodeType, parent: PixelNode):
->>>>>>> 6c11c4b3
         """Create a node and add to `self.pixels` in the tree
 
         Args:
