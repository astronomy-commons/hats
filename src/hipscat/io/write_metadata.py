--- conflicted
+++ resolved
@@ -49,13 +49,8 @@
             value at each index corresponds to the number of objects found at the healpix pixel.
     """
     metadata = {}
-<<<<<<< HEAD
     metadata["catalog_name"] = catalog_parameters.catalog_name
-    metadata["version"] = get_version()
-=======
-    metadata["catalog_name"] = args.catalog_name
     metadata["version"] = version("hipscat")
->>>>>>> b61eb030
     now = datetime.now()
     metadata["generation_date"] = now.strftime("%Y.%m.%d")
     metadata["epoch"] = catalog_parameters.epoch
@@ -71,9 +66,6 @@
     write_json_file(metadata, catalog_info_pointer)
 
 
-<<<<<<< HEAD
-def write_partition_info(catalog_parameters, destination_pixel_map: dict):
-=======
 def write_provenance_info(args, tool_args):
     """Write a provenance_info.json file with all assorted catalog creation metadata
 
@@ -101,8 +93,7 @@
     write_json_file(metadata, metadata_filename)
 
 
-def write_partition_info(args, destination_pixel_map):
->>>>>>> b61eb030
+def write_partition_info(catalog_parameters, destination_pixel_map: dict):
     """Write all partition data to CSV file.
 
     Args:
@@ -157,11 +148,8 @@
         catalog_patameters.catalog_base_dir,
         f"{catalog_patameters.catalog_name}_meta.json"
     )
-<<<<<<< HEAD
 
     write_json_file(metadata, metadata_pointer)
-=======
-    write_json_file(metadata, metadata_filename)
 
 
 def write_parquet_metadata(catalog_path):
@@ -193,5 +181,4 @@
     common_metadata_path = os.path.join(catalog_path, PARQUET_COMMON_METADATA_FILENAME)
 
     pq.write_metadata(subschema, metadata_path, metadata_collector=metadata_collector)
-    pq.write_metadata(subschema, common_metadata_path)
->>>>>>> b61eb030
+    pq.write_metadata(subschema, common_metadata_path)