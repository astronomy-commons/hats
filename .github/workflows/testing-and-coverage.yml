--- conflicted
+++ resolved
@@ -5,13 +5,9 @@
 
 on:
   push:
-    branches: [ main, development ]
+    branches: [ main ]
   pull_request:
-<<<<<<< HEAD
-    branches: [ main, development ]
-=======
-    branches: [ main, hats ]
->>>>>>> 94ef0335
+    branches: [ main ]
 
 jobs:
   build:
