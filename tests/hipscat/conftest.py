--- conflicted
+++ resolved
@@ -1,9 +1,3 @@
-<<<<<<< HEAD
-import os
-=======
-import pytest
->>>>>>> f811ab32
-
 import pytest
 
 from hipscat.catalog import Catalog
