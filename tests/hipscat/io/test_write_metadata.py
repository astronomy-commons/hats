--- conflicted
+++ resolved
@@ -4,11 +4,8 @@
 import shutil
 from pathlib import Path
 
-<<<<<<< HEAD
 import healpy as hp
-=======
 import numpy as np
->>>>>>> 251c13d0
 import numpy.testing as npt
 
 import hipscat.io.write_metadata as io
